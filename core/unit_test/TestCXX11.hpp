--- conflicted
+++ resolved
@@ -112,14 +112,8 @@
   return result;
 }
 
-<<<<<<< HEAD
-#if defined( KOKKOS_HAVE_CXX11_DISPATCH_LAMBDA )
-template< class DeviceType, bool PWRTest >
-=======
-
-#if defined (KOKKOS_ENABLE_CXX11_DISPATCH_LAMBDA)
-template<class DeviceType, bool PWRTest>
->>>>>>> 28e24b3e
+#if defined( KOKKOS_ENABLE_CXX11_DISPATCH_LAMBDA )
+template< class DeviceType, bool PWRTest >
 double AddTestLambda() {
   Kokkos::View< double**, DeviceType > a( "A", 100, 5 );
   Kokkos::View< double**, DeviceType > b( "B", 100, 5 );
@@ -245,13 +239,8 @@
   return result;
 }
 
-<<<<<<< HEAD
-#if defined( KOKKOS_HAVE_CXX11_DISPATCH_LAMBDA )
-template< class DeviceType, bool PWRTest >
-=======
-#if defined (KOKKOS_ENABLE_CXX11_DISPATCH_LAMBDA)
-template<class DeviceType, bool PWRTest>
->>>>>>> 28e24b3e
+#if defined( KOKKOS_ENABLE_CXX11_DISPATCH_LAMBDA )
+template< class DeviceType, bool PWRTest >
 double ReduceTestLambda() {
   typedef Kokkos::TeamPolicy< DeviceType > policy_type;
   typedef Kokkos::View< double**, DeviceType > view_type;
@@ -326,20 +315,11 @@
   return 0;
 }
 
-<<<<<<< HEAD
 template< class DeviceType >
 bool Test( int test ) {
-#ifdef KOKKOS_HAVE_CXX11_DISPATCH_LAMBDA
+#ifdef KOKKOS_ENABLE_CXX11_DISPATCH_LAMBDA
   double res_functor = TestVariantFunctor< DeviceType >( test );
   double res_lambda = TestVariantLambda< DeviceType >( test );
-=======
-template<class DeviceType>
-bool Test(int test) {
-
-#ifdef KOKKOS_ENABLE_CXX11_DISPATCH_LAMBDA
-  double res_functor = TestVariantFunctor<DeviceType>(test);
-  double res_lambda = TestVariantLambda<DeviceType>(test);
->>>>>>> 28e24b3e
 
   char testnames[5][256] = { " "
                            , "AddTest", "AddTest TeamPolicy"
