--- conflicted
+++ resolved
@@ -237,17 +237,10 @@
 
     ASSERT_FALSE( ax.data() == 0 );
     ASSERT_FALSE( const_ax.data() == 0 ); // referenceable ptr
-<<<<<<< HEAD
-    ASSERT_FALSE( unmanaged_ax.data() != 0 );
-    ASSERT_FALSE( unmanaged_ax_from_ptr_dx.data() != 0 );
-    ASSERT_FALSE( ay.data() != 0 );
-//    ASSERT_NE( ax, ay );
-=======
     ASSERT_FALSE( unmanaged_ax.data() == 0 );
     ASSERT_FALSE( unmanaged_ax_from_ptr_dx.data() == 0 );
     ASSERT_FALSE( ay.data() == 0 );
-//    ASSERT_NE( ax , ay );
->>>>>>> 56de6253
+//    ASSERT_NE( ax, ay );
 //    Above test results in following runtime error from gtest:
 //    Expected: (ax) != (ay), actual: 32-byte object <30-01 D0-A0 D8-7F 00-00 00-31 44-0C 01-00 00-00 E8-03 00-00 00-00 00-00 69-00 00-00 00-00 00-00> vs 32-byte object <80-01 D0-A0 D8-7F 00-00 00-A1 4A-0C 01-00 00-00 E8-03 00-00 00-00 00-00 69-00 00-00 00-00 00-00>
 
