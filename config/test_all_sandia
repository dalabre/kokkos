#!/bin/bash -e

#
# Global config
#

set -o pipefail

# Determine current machine.

MACHINE=""
HOSTNAME=$(hostname)
PROCESSOR=`uname -p`

if [[ "$HOSTNAME" =~ (white|ride).* ]]; then
  MACHINE=white
elif [[ "$HOSTNAME" =~ .*bowman.* ]]; then
  MACHINE=bowman
elif [[ "$HOSTNAME" =~ node.* ]]; then # Warning: very generic name
  if [[ "$PROCESSOR" = "aarch64" ]]; then
    MACHINE=sullivan
  else
    MACHINE=shepard
  fi
elif [[ "$HOSTNAME" =~ apollo ]]; then
  MACHINE=apollo
elif [ ! -z "$SEMS_MODULEFILES_ROOT" ]; then
  MACHINE=sems
else
  echo "Unrecognized machine" >&2
  exit 1
fi

GCC_BUILD_LIST="OpenMP,Pthread,Serial,OpenMP_Serial,Pthread_Serial"
IBM_BUILD_LIST="OpenMP,Serial,OpenMP_Serial"
ARM_GCC_BUILD_LIST="OpenMP,Serial,OpenMP_Serial"
INTEL_BUILD_LIST="OpenMP,Pthread,Serial,OpenMP_Serial,Pthread_Serial"
CLANG_BUILD_LIST="Pthread,Serial,Pthread_Serial"
CUDA_BUILD_LIST="Cuda_OpenMP,Cuda_Pthread,Cuda_Serial"
CUDA_IBM_BUILD_LIST="Cuda_OpenMP,Cuda_Serial"

GCC_WARNING_FLAGS="-Wall,-Wshadow,-pedantic,-Werror,-Wsign-compare,-Wtype-limits,-Wignored-qualifiers,-Wempty-body,-Wclobbered,-Wuninitialized"
IBM_WARNING_FLAGS="-Wall,-Wshadow,-pedantic,-Werror,-Wsign-compare,-Wtype-limits,-Wuninitialized"
CLANG_WARNING_FLAGS="-Wall,-Wshadow,-pedantic,-Werror,-Wsign-compare,-Wtype-limits,-Wuninitialized"
INTEL_WARNING_FLAGS="-Wall,-Wshadow,-pedantic,-Werror,-Wsign-compare,-Wtype-limits,-Wuninitialized"
CUDA_WARNING_FLAGS=""

# Default. Machine specific can override.
DEBUG=False
ARGS=""
CUSTOM_BUILD_LIST=""
QTHREADS_PATH=""
DRYRUN=False
BUILD_ONLY=False
declare -i NUM_JOBS_TO_RUN_IN_PARALLEL=3
TEST_SCRIPT=False
SKIP_HWLOC=False
SPOT_CHECK=False

PRINT_HELP=False
OPT_FLAG=""
KOKKOS_OPTIONS=""

#
# Handle arguments.
#

while [[ $# > 0 ]]
do
  key="$1"

  case $key in
    --kokkos-path*)
      KOKKOS_PATH="${key#*=}"
      ;;
    --qthreads-path*)
      QTHREADS_PATH="${key#*=}"
      ;;
    --build-list*)
      CUSTOM_BUILD_LIST="${key#*=}"
      ;;
    --debug*)
      DEBUG=True
      ;;
    --build-only*)
      BUILD_ONLY=True
      ;;
    --test-script*)
      TEST_SCRIPT=True
      ;;
    --skip-hwloc*)
      SKIP_HWLOC=True
      ;;
    --num*)
      NUM_JOBS_TO_RUN_IN_PARALLEL="${key#*=}"
      ;;
    --dry-run*)
      DRYRUN=True
      ;;
    --spot-check*)
      SPOT_CHECK=True
      ;;
    --arch*)
      ARCH_FLAG="--arch=${key#*=}"
      ;;
    --opt-flag*)
      OPT_FLAG="${key#*=}"
      ;;
    --with-cuda-options*)
      KOKKOS_CUDA_OPTIONS="--with-cuda-options=${key#*=}"
      ;;
    --help*)
      PRINT_HELP=True
      ;;
    *)
      # args, just append
      ARGS="$ARGS $1"
      ;;
  esac

  shift
done

SCRIPT_KOKKOS_ROOT=$( cd "$( dirname "$0" )" && cd .. && pwd )

# Set kokkos path.
if [ -z "$KOKKOS_PATH" ]; then
  KOKKOS_PATH=$SCRIPT_KOKKOS_ROOT
else
  # Ensure KOKKOS_PATH is abs path.
  KOKKOS_PATH=$( cd $KOKKOS_PATH && pwd )
fi

#
# Machine specific config.
#

if [ "$MACHINE" = "sems" ]; then
  source /projects/sems/modulefiles/utils/sems-modules-init.sh

  BASE_MODULE_LIST="sems-env,kokkos-env,sems-<COMPILER_NAME>/<COMPILER_VERSION>,kokkos-hwloc/1.10.1/base"
  CUDA_MODULE_LIST="sems-env,kokkos-env,kokkos-<COMPILER_NAME>/<COMPILER_VERSION>,sems-gcc/4.8.4,kokkos-hwloc/1.10.1/base"
  CUDA8_MODULE_LIST="sems-env,kokkos-env,kokkos-<COMPILER_NAME>/<COMPILER_VERSION>,sems-gcc/5.3.0,kokkos-hwloc/1.10.1/base"

  if [ -z "$ARCH_FLAG" ]; then
    ARCH_FLAG=""
  fi

  if [ "$SPOT_CHECK" = "True" ]; then
    # Format: (compiler module-list build-list exe-name warning-flag)
    COMPILERS=("gcc/4.7.2 $BASE_MODULE_LIST "OpenMP,Pthread" g++ $GCC_WARNING_FLAGS"
               "gcc/5.1.0 $BASE_MODULE_LIST "Serial" g++ $GCC_WARNING_FLAGS"
               "intel/16.0.1 $BASE_MODULE_LIST "OpenMP" icpc $INTEL_WARNING_FLAGS"
               "clang/3.9.0 $BASE_MODULE_LIST "Pthread_Serial" clang++ $CLANG_WARNING_FLAGS"
               "cuda/8.0.44 $CUDA8_MODULE_LIST "Cuda_OpenMP" $KOKKOS_PATH/config/nvcc_wrapper $CUDA_WARNING_FLAGS"
    )
  else
    # Format: (compiler module-list build-list exe-name warning-flag)
    COMPILERS=("gcc/4.7.2 $BASE_MODULE_LIST $GCC_BUILD_LIST g++ $GCC_WARNING_FLAGS"
               "gcc/4.8.4 $BASE_MODULE_LIST $GCC_BUILD_LIST g++ $GCC_WARNING_FLAGS"
               "gcc/4.9.2 $BASE_MODULE_LIST $GCC_BUILD_LIST g++ $GCC_WARNING_FLAGS"
               "gcc/5.1.0 $BASE_MODULE_LIST $GCC_BUILD_LIST g++ $GCC_WARNING_FLAGS"
               "intel/14.0.4 $BASE_MODULE_LIST $INTEL_BUILD_LIST icpc $INTEL_WARNING_FLAGS"
               "intel/15.0.2 $BASE_MODULE_LIST $INTEL_BUILD_LIST icpc $INTEL_WARNING_FLAGS"
               "intel/16.0.1 $BASE_MODULE_LIST $INTEL_BUILD_LIST icpc $INTEL_WARNING_FLAGS"
               "clang/3.6.1 $BASE_MODULE_LIST $CLANG_BUILD_LIST clang++ $CLANG_WARNING_FLAGS"
               "clang/3.7.1 $BASE_MODULE_LIST $CLANG_BUILD_LIST clang++ $CLANG_WARNING_FLAGS"
               "clang/3.8.1 $BASE_MODULE_LIST $CLANG_BUILD_LIST clang++ $CLANG_WARNING_FLAGS"
               "clang/3.9.0 $BASE_MODULE_LIST $CLANG_BUILD_LIST clang++ $CLANG_WARNING_FLAGS"
               "cuda/7.0.28 $CUDA_MODULE_LIST $CUDA_BUILD_LIST $KOKKOS_PATH/config/nvcc_wrapper $CUDA_WARNING_FLAGS"
               "cuda/7.5.18 $CUDA_MODULE_LIST $CUDA_BUILD_LIST $KOKKOS_PATH/config/nvcc_wrapper $CUDA_WARNING_FLAGS"
               "cuda/8.0.44 $CUDA8_MODULE_LIST $CUDA_BUILD_LIST $KOKKOS_PATH/config/nvcc_wrapper $CUDA_WARNING_FLAGS"
    )
  fi
elif [ "$MACHINE" = "white" ]; then
  source /etc/profile.d/modules.sh
  SKIP_HWLOC=True
  export SLURM_TASKS_PER_NODE=32

  BASE_MODULE_LIST="<COMPILER_NAME>/<COMPILER_VERSION>"
  IBM_MODULE_LIST="<COMPILER_NAME>/xl/<COMPILER_VERSION>"
  CUDA_MODULE_LIST="<COMPILER_NAME>/<COMPILER_VERSION>,gcc/5.4.0"

  # Don't do pthread on white.
  GCC_BUILD_LIST="OpenMP,Serial,OpenMP_Serial"

  # Format: (compiler module-list build-list exe-name warning-flag)
  COMPILERS=("gcc/5.4.0 $BASE_MODULE_LIST $IBM_BUILD_LIST g++ $GCC_WARNING_FLAGS"
             "ibm/13.1.3 $IBM_MODULE_LIST $IBM_BUILD_LIST xlC $IBM_WARNING_FLAGS"
             "cuda/8.0.44 $CUDA_MODULE_LIST $CUDA_IBM_BUILD_LIST ${KOKKOS_PATH}/config/nvcc_wrapper $CUDA_WARNING_FLAGS"
  )

  if [ -z "$ARCH_FLAG" ]; then
    ARCH_FLAG="--arch=Power8,Kepler37"
  fi

  NUM_JOBS_TO_RUN_IN_PARALLEL=2

elif [ "$MACHINE" = "bowman" ]; then
  source /etc/profile.d/modules.sh
  SKIP_HWLOC=True
  export SLURM_TASKS_PER_NODE=32

  BASE_MODULE_LIST="<COMPILER_NAME>/compilers/<COMPILER_VERSION>"

  OLD_INTEL_BUILD_LIST="Pthread,Serial,Pthread_Serial"

  # Format: (compiler module-list build-list exe-name warning-flag)
  COMPILERS=("intel/16.2.181 $BASE_MODULE_LIST $OLD_INTEL_BUILD_LIST icpc $INTEL_WARNING_FLAGS"
             "intel/17.0.098 $BASE_MODULE_LIST $INTEL_BUILD_LIST icpc $INTEL_WARNING_FLAGS"
  )

  if [ -z "$ARCH_FLAG" ]; then
    ARCH_FLAG="--arch=KNL"
  fi

  NUM_JOBS_TO_RUN_IN_PARALLEL=2

elif [ "$MACHINE" = "sullivan" ]; then
  source /etc/profile.d/modules.sh
  SKIP_HWLOC=True
  export SLURM_TASKS_PER_NODE=96

  BASE_MODULE_LIST="<COMPILER_NAME>/<COMPILER_VERSION>"

  # Format: (compiler module-list build-list exe-name warning-flag)
  COMPILERS=("gcc/5.3.0 $BASE_MODULE_LIST $ARM_GCC_BUILD_LIST g++ $GCC_WARNING_FLAGS")

  if [ -z "$ARCH_FLAG" ]; then
    ARCH_FLAG="--arch=ARMv8-ThunderX"
  fi

  NUM_JOBS_TO_RUN_IN_PARALLEL=2

elif [ "$MACHINE" = "shepard" ]; then
  source /etc/profile.d/modules.sh
  SKIP_HWLOC=True
  export SLURM_TASKS_PER_NODE=32

  BASE_MODULE_LIST="<COMPILER_NAME>/compilers/<COMPILER_VERSION>"

  OLD_INTEL_BUILD_LIST="Pthread,Serial,Pthread_Serial"

  # Format: (compiler module-list build-list exe-name warning-flag)
  COMPILERS=("intel/16.2.181 $BASE_MODULE_LIST $OLD_INTEL_BUILD_LIST icpc $INTEL_WARNING_FLAGS"
             "intel/17.0.098 $BASE_MODULE_LIST $INTEL_BUILD_LIST icpc $INTEL_WARNING_FLAGS"
  )

  if [ -z "$ARCH_FLAG" ]; then
    ARCH_FLAG="--arch=HSW"
  fi
  NUM_JOBS_TO_RUN_IN_PARALLEL=2

elif [ "$MACHINE" = "apollo" ]; then
  source /projects/sems/modulefiles/utils/sems-modules-init.sh
  module use /home/projects/modulefiles/local/x86-64
  module load kokkos-env

  module load sems-git
  module load sems-tex
  module load sems-cmake/3.5.2
  module load sems-gdb

  SKIP_HWLOC=True

  BASE_MODULE_LIST="sems-env,kokkos-env,sems-<COMPILER_NAME>/<COMPILER_VERSION>,kokkos-hwloc/1.10.1/base"
  CUDA_MODULE_LIST="sems-env,kokkos-env,kokkos-<COMPILER_NAME>/<COMPILER_VERSION>,sems-gcc/4.8.4,kokkos-hwloc/1.10.1/base"
  CUDA8_MODULE_LIST="sems-env,kokkos-env,kokkos-<COMPILER_NAME>/<COMPILER_VERSION>,sems-gcc/5.3.0,kokkos-hwloc/1.10.1/base"

  CLANG_MODULE_LIST="sems-env,kokkos-env,sems-git,sems-cmake/3.5.2,<COMPILER_NAME>/<COMPILER_VERSION>,cuda/8.0.44"
  NVCC_MODULE_LIST="sems-env,kokkos-env,sems-git,sems-cmake/3.5.2,<COMPILER_NAME>/<COMPILER_VERSION>,sems-gcc/5.3.0"

  BUILD_LIST_CUDA_NVCC="Cuda_Serial,Cuda_OpenMP"
  BUILD_LIST_CUDA_CLANG="Cuda_Serial,Cuda_Pthread"
  BUILD_LIST_CLANG="Serial,Pthread,OpenMP"

  if [ "$SPOT_CHECK" = "True" ]; then
    # Format: (compiler module-list build-list exe-name warning-flag)
    COMPILERS=("gcc/4.7.2 $BASE_MODULE_LIST "OpenMP,Pthread" g++ $GCC_WARNING_FLAGS"
               "gcc/5.1.0 $BASE_MODULE_LIST "Serial" g++ $GCC_WARNING_FLAGS"
               "intel/16.0.1 $BASE_MODULE_LIST "OpenMP" icpc $INTEL_WARNING_FLAGS"
               "clang/3.9.0 $BASE_MODULE_LIST "Pthread_Serial" clang++ $CLANG_WARNING_FLAGS"
               "clang/head $CLANG_MODULE_LIST "Cuda_Pthread" clang++ $CUDA_WARNING_FLAGS"
               "cuda/8.0.44 $CUDA_MODULE_LIST "Cuda_OpenMP" $KOKKOS_PATH/config/nvcc_wrapper $CUDA_WARNING_FLAGS"
    )
  else
    # Format: (compiler module-list build-list exe-name warning-flag)
    COMPILERS=("cuda/8.0.44 $CUDA8_MODULE_LIST $BUILD_LIST_CUDA_NVCC $KOKKOS_PATH/config/nvcc_wrapper $CUDA_WARNING_FLAGS"
               "clang/head $CLANG_MODULE_LIST $BUILD_LIST_CUDA_CLANG clang++ $CUDA_WARNING_FLAGS"
               "clang/3.9.0 $CLANG_MODULE_LIST $BUILD_LIST_CLANG clang++ $CLANG_WARNING_FLAGS"
               "gcc/4.7.2 $BASE_MODULE_LIST $GCC_BUILD_LIST g++ $GCC_WARNING_FLAGS"
               "gcc/4.8.4 $BASE_MODULE_LIST $GCC_BUILD_LIST g++ $GCC_WARNING_FLAGS"
               "gcc/4.9.2 $BASE_MODULE_LIST $GCC_BUILD_LIST g++ $GCC_WARNING_FLAGS"
               "gcc/5.3.0 $BASE_MODULE_LIST $GCC_BUILD_LIST g++ $GCC_WARNING_FLAGS"
               "gcc/6.1.0 $BASE_MODULE_LIST $GCC_BUILD_LIST g++ $GCC_WARNING_FLAGS"
               "intel/14.0.4 $BASE_MODULE_LIST $INTEL_BUILD_LIST icpc $INTEL_WARNING_FLAGS"
               "intel/15.0.2 $BASE_MODULE_LIST $INTEL_BUILD_LIST icpc $INTEL_WARNING_FLAGS"
               "intel/16.0.1 $BASE_MODULE_LIST $INTEL_BUILD_LIST icpc $INTEL_WARNING_FLAGS"
               "clang/3.5.2 $BASE_MODULE_LIST $CLANG_BUILD_LIST clang++ $CLANG_WARNING_FLAGS"
               "clang/3.6.1 $BASE_MODULE_LIST $CLANG_BUILD_LIST clang++ $CLANG_WARNING_FLAGS"
               "cuda/7.0.28 $CUDA_MODULE_LIST $CUDA_BUILD_LIST $KOKKOS_PATH/config/nvcc_wrapper $CUDA_WARNING_FLAGS"
               "cuda/7.5.18 $CUDA_MODULE_LIST $CUDA_BUILD_LIST $KOKKOS_PATH/config/nvcc_wrapper $CUDA_WARNING_FLAGS"
    )
  fi

  if [ -z "$ARCH_FLAG" ]; then
    ARCH_FLAG="--arch=SNB,Kepler35"
  fi

  NUM_JOBS_TO_RUN_IN_PARALLEL=2

else
  echo "Unhandled machine $MACHINE" >&2
  exit 1
fi

export OMP_NUM_THREADS=4

declare -i NUM_RESULTS_TO_KEEP=7

RESULT_ROOT_PREFIX=TestAll

if [ "$PRINT_HELP" = "True" ]; then
  echo "test_all_sandia <ARGS> <OPTIONS>:"
  echo "--kokkos-path=/Path/To/Kokkos: Path to the Kokkos root directory"
  echo "    Defaults to root repo containing this script"
  echo "--debug: Run tests in debug. Defaults to False"
  echo "--test-script: Test this script, not Kokkos"
  echo "--skip-hwloc: Do not do hwloc tests"
  echo "--num=N: Number of jobs to run in parallel"
  echo "--spot-check: Minimal test set to issue pull request"
  echo "--dry-run: Just print what would be executed"
  echo "--build-only: Just do builds, don't run anything"
  echo "--opt-flag=FLAG: Optimization flag (default: -O3)"
  echo "--arch=ARCHITECTURE: overwrite architecture flags"
  echo "--with-cuda-options=OPT: set KOKKOS_CUDA_OPTIONS"
  echo "--build-list=BUILD,BUILD,BUILD..."
  echo "    Provide a comma-separated list of builds instead of running all builds"
  echo "    Valid items:"
  echo "      OpenMP, Pthread, Qthreads, Serial, OpenMP_Serial, Pthread_Serial"
  echo "      Qthreads_Serial, Cuda_OpenMP, Cuda_Pthread, Cuda_Serial"
  echo ""

  echo "ARGS: list of expressions matching compilers to test"
  echo "  supported compilers sems"
  for COMPILER_DATA in "${COMPILERS[@]}"; do
    ARR=($COMPILER_DATA)
    COMPILER=${ARR[0]}
    echo "    $COMPILER"
  done
  echo ""

  echo "Examples:"
  echo "  Run all tests"
  echo "  % test_all_sandia"
  echo ""
  echo "  Run all gcc tests"
  echo "  % test_all_sandia gcc"
  echo ""
  echo "  Run all gcc/4.7.2 and all intel tests"
  echo "  % test_all_sandia gcc/4.7.2 intel"
  echo ""
  echo "  Run all tests in debug"
  echo "  % test_all_sandia --debug"
  echo ""
  echo "  Run gcc/4.7.2 and only do OpenMP and OpenMP_Serial builds"
  echo "  % test_all_sandia gcc/4.7.2 --build-list=OpenMP,OpenMP_Serial"
  echo ""
  echo "If you want to kill the tests, do:"
  echo "  hit ctrl-z"
  echo "  % kill -9 %1"
  echo
  exit 0
fi

# Set build type.
if [ "$DEBUG" = "True" ]; then
  BUILD_TYPE=debug
else
  BUILD_TYPE=release
fi

# If no args provided, do all compilers.
if [ -z "$ARGS" ]; then
  ARGS='?'
fi

# Process args to figure out which compilers to test.
COMPILERS_TO_TEST=""

for ARG in $ARGS; do
  for COMPILER_DATA in "${COMPILERS[@]}"; do
    ARR=($COMPILER_DATA)
    COMPILER=${ARR[0]}

    if [[ "$COMPILER" = $ARG* ]]; then
      if [[ "$COMPILERS_TO_TEST" != *${COMPILER}* ]]; then
        COMPILERS_TO_TEST="$COMPILERS_TO_TEST $COMPILER"
      else
        echo "Tried to add $COMPILER twice"
      fi
    fi
  done
done

# Check if Qthreads build requested.
HAVE_QTHREADS_BUILD="False"
if [ -n "$CUSTOM_BUILD_LIST" ]; then
  if [[ "$CUSTOM_BUILD_LIST" = *Qthreads* ]]; then
    HAVE_QTHREADS_BUILD="True"
  fi
else
  for COMPILER_DATA in "${COMPILERS[@]}"; do
    ARR=($COMPILER_DATA)
    BUILD_LIST=${ARR[2]}
    if [[ "$BUILD_LIST" = *Qthreads* ]]; then
      HAVE_QTHREADS_BUILD="True"
    fi
  done
fi

# Ensure Qthreads path is set if Qthreads build is requested.
if [ "$HAVE_QTHREADS_BUILD" = "True" ]; then
  if [ -z "$QTHREADS_PATH" ]; then
    echo "Need to supply Qthreads path (--qthreads-path) when testing Qthreads backend." >&2
    exit 1
  else
    # Strip trailing slashes from path.
    QTHREADS_PATH=$(echo $QTHREADS_PATH | sed 's/\/*$//')
  fi
fi

#
# Functions.
#

# get_compiler_name <COMPILER>
get_compiler_name() {
  echo $1 | cut -d/ -f1
}

# get_compiler_version <COMPILER>
get_compiler_version() {
  echo $1 | cut -d/ -f2
}

# Do not call directly.
get_compiler_data() {
  local compiler=$1
  local item=$2
  local compiler_name=$(get_compiler_name $compiler)
  local compiler_vers=$(get_compiler_version $compiler)

  local compiler_data
  for compiler_data in "${COMPILERS[@]}" ; do
    local arr=($compiler_data)

    if [ "$compiler" = "${arr[0]}" ]; then
      echo "${arr[$item]}" | tr , ' ' | sed -e "s/<COMPILER_NAME>/$compiler_name/g" -e "s/<COMPILER_VERSION>/$compiler_vers/g"
      return 0
    fi
  done

  # Not found.
  echo "Unreconized compiler $compiler" >&2
  exit 1
}

#
# For all getters, usage: <GETTER> <COMPILER>
#

get_compiler_modules() {
  get_compiler_data $1 1
}

get_compiler_build_list() {
  get_compiler_data $1 2
}

get_compiler_exe_name() {
  get_compiler_data $1 3
}

get_compiler_warning_flags() {
  get_compiler_data $1 4
}

run_cmd() {
  echo "RUNNING: $*"
  if [ "$DRYRUN" != "True" ]; then
    eval "$* 2>&1"
  fi
}

# report_and_log_test_results <SUCCESS> <DESC> <COMMENT>
report_and_log_test_result() {
  # Use sane var names.
  local success=$1; local desc=$2; local comment=$3;

  if [ "$success" = "0" ]; then
    echo "  PASSED $desc"
    echo $comment > $PASSED_DIR/$desc
  else
    # For failures, comment should be the name of the phase that failed.
    echo "  FAILED $desc" >&2
    echo $comment > $FAILED_DIR/$desc
    cat ${desc}.${comment}.log
  fi
}

setup_env() {
  local compiler=$1
  local compiler_modules=$(get_compiler_modules $compiler)

  module purge

  local mod
  for mod in $compiler_modules; do
    echo "Loading module $mod"
    module load $mod 2>&1
    # It is ridiculously hard to check for the success of a loaded
    # module. Module does not return error codes and piping to grep
    # causes module to run in a subshell.
    module list 2>&1 | grep "$mod" >& /dev/null || return 1
  done

  return 0
}

# single_build_and_test <COMPILER> <BUILD> <BUILD_TYPE>
single_build_and_test() {
  # Use sane var names.
  local compiler=$1; local build=$2; local build_type=$3;

  # Set up env.
  mkdir -p $ROOT_DIR/$compiler/"${build}-$build_type"
  cd $ROOT_DIR/$compiler/"${build}-$build_type"
  local desc=$(echo "${compiler}-${build}-${build_type}" | sed 's:/:-:g')
  setup_env $compiler >& ${desc}.configure.log || { report_and_log_test_result 1 ${desc} configure && return 0; }

  # Set up flags.
  local compiler_warning_flags=$(get_compiler_warning_flags $compiler)
  local compiler_exe=$(get_compiler_exe_name $compiler)

  if [[ "$build_type" = hwloc* ]]; then
    local extra_args=--with-hwloc=$(dirname $(dirname $(which hwloc-info)))
  fi

  if [[ "$build" = *Qthreads* ]]; then
    if [[ "$build_type" = hwloc* ]]; then
      local extra_args="$extra_args --qthreads-path=${QTHREADS_PATH}_hwloc"
    else
      local extra_args="$extra_args --qthreads-path=$QTHREADS_PATH"
    fi
  fi

  if [[ "$OPT_FLAG" = "" ]]; then
    OPT_FLAG="-O3"
  fi

  if [[ "$build_type" = *debug* ]]; then
    local extra_args="$extra_args --debug"
    local cxxflags="-g $compiler_warning_flags"
  else
    local cxxflags="$OPT_FLAG $compiler_warning_flags"
  fi

<<<<<<< HEAD
  if [[ "$compiler" == cuda* ]]; then
    cxxflags="--keep --keep-dir=$(pwd) $cxxflags"
    export TMPDIR=$(pwd)
  fi

  if [[ "$KOKKOS_CUDA_OPTIONS" != "" ]]; then
    local extra_args="$extra_args $KOKKOS_CUDA_OPTIONS"
  fi
=======
    if [[ "$KOKKOS_CUDA_OPTIONS" != "" ]]; then
        local extra_args="$extra_args $KOKKOS_CUDA_OPTIONS"
    fi
>>>>>>> 28e24b3e

  echo "  Starting job $desc"

  local comment="no_comment"

  if [ "$TEST_SCRIPT" = "True" ]; then
    local rand=$[ 1 + $[ RANDOM % 10 ]]
    sleep $rand

    if [ $rand -gt 5 ]; then
      run_cmd ls fake_problem >& ${desc}.configure.log || { report_and_log_test_result 1 $desc configure && return 0; }
    fi
  else
    run_cmd ${KOKKOS_PATH}/generate_makefile.bash --with-devices=$build $ARCH_FLAG --compiler=$(which $compiler_exe) --cxxflags=\"$cxxflags\" $extra_args &>> ${desc}.configure.log || { report_and_log_test_result 1 ${desc} configure && return 0; }
    local -i build_start_time=$(date +%s)
    run_cmd make build-test >& ${desc}.build.log || { report_and_log_test_result 1 ${desc} build && return 0; }
    local -i build_end_time=$(date +%s)
    comment="build_time=$(($build_end_time-$build_start_time))"

    if [[ "$BUILD_ONLY" == False ]]; then
      run_cmd make test >& ${desc}.test.log || { report_and_log_test_result 1 ${desc} test && return 0; }
      local -i run_end_time=$(date +%s)
      comment="$comment run_time=$(($run_end_time-$build_end_time))"
    fi
  fi

  report_and_log_test_result 0 $desc "$comment"

  return 0
}

# wait_for_jobs <NUM-JOBS>
wait_for_jobs() {
  local -i max_jobs=$1
  local -i num_active_jobs=$(jobs | wc -l)
  while [ $num_active_jobs -ge $max_jobs ]
  do
    sleep 1
    num_active_jobs=$(jobs | wc -l)
    jobs >& /dev/null
  done
}

# run_in_background <COMPILER> <BUILD> <BUILD_TYPE>
run_in_background() {
  local compiler=$1

  local -i num_jobs=$NUM_JOBS_TO_RUN_IN_PARALLEL
  # Don't override command line input.
  # if [[ "$BUILD_ONLY" == True ]]; then
  #   num_jobs=8
  # else
    if [[ "$compiler" == cuda* ]]; then
      num_jobs=1
    fi
  # fi
  wait_for_jobs $num_jobs

  single_build_and_test $* &
}

# build_and_test_all <COMPILER>
build_and_test_all() {
  # Get compiler data.
  local compiler=$1
  if [ -z "$CUSTOM_BUILD_LIST" ]; then
    local compiler_build_list=$(get_compiler_build_list $compiler)
  else
    local compiler_build_list=$(echo "$CUSTOM_BUILD_LIST" | tr , ' ')
  fi

  # Do builds.
  local build
  for build in $compiler_build_list
  do
    run_in_background $compiler $build $BUILD_TYPE

    # If not cuda, do a hwloc test too.
    if [[ "$compiler" != cuda* && "$SKIP_HWLOC" == False ]]; then
      run_in_background $compiler $build "hwloc-$BUILD_TYPE"
    fi
  done

  return 0
}

get_test_root_dir() {
  local existing_results=$(find . -maxdepth 1 -name "$RESULT_ROOT_PREFIX*" | sort)
  local -i num_existing_results=$(echo $existing_results | tr ' ' '\n' | wc -l)
  local -i num_to_delete=${num_existing_results}-${NUM_RESULTS_TO_KEEP}

  if [ $num_to_delete -gt 0 ]; then
    /bin/rm -rf $(echo $existing_results | tr ' ' '\n' | head -n $num_to_delete)
  fi

  echo $(pwd)/${RESULT_ROOT_PREFIX}_$(date +"%Y-%m-%d_%H.%M.%S")
}

wait_summarize_and_exit() {
  wait_for_jobs 1

  echo "#######################################################"
  echo "PASSED TESTS"
  echo "#######################################################"

  local passed_test
  for passed_test in $(\ls -1 $PASSED_DIR | sort)
  do
    echo $passed_test $(cat $PASSED_DIR/$passed_test)
  done

  echo "#######################################################"
  echo "FAILED TESTS"
  echo "#######################################################"

  local failed_test
  local -i rv=0
  for failed_test in $(\ls -1 $FAILED_DIR | sort)
  do
    echo $failed_test "("$(cat $FAILED_DIR/$failed_test)" failed)"
    rv=$rv+1
  done

  exit $rv
}

#
# Main.
#

ROOT_DIR=$(get_test_root_dir)
mkdir -p $ROOT_DIR
cd $ROOT_DIR

PASSED_DIR=$ROOT_DIR/results/passed
FAILED_DIR=$ROOT_DIR/results/failed
mkdir -p $PASSED_DIR
mkdir -p $FAILED_DIR

echo "Going to test compilers: " $COMPILERS_TO_TEST
for COMPILER in $COMPILERS_TO_TEST; do
  echo "Testing compiler $COMPILER"
  build_and_test_all $COMPILER
done

wait_summarize_and_exit<|MERGE_RESOLUTION|>--- conflicted
+++ resolved
@@ -566,20 +566,9 @@
     local cxxflags="$OPT_FLAG $compiler_warning_flags"
   fi
 
-<<<<<<< HEAD
-  if [[ "$compiler" == cuda* ]]; then
-    cxxflags="--keep --keep-dir=$(pwd) $cxxflags"
-    export TMPDIR=$(pwd)
-  fi
-
   if [[ "$KOKKOS_CUDA_OPTIONS" != "" ]]; then
     local extra_args="$extra_args $KOKKOS_CUDA_OPTIONS"
   fi
-=======
-    if [[ "$KOKKOS_CUDA_OPTIONS" != "" ]]; then
-        local extra_args="$extra_args $KOKKOS_CUDA_OPTIONS"
-    fi
->>>>>>> 28e24b3e
 
   echo "  Starting job $desc"
 
